--- conflicted
+++ resolved
@@ -462,12 +462,8 @@
     i = 1
     epvs = [x for x, y in epv_set['direct'].items()] + [x for x, y in epv_set['transitive'].items()]
     for epv in epvs:
-<<<<<<< HEAD
-        eco, name, ver = epv.split('::')
+        eco, name, ver = epv.split('|')
         dep_list[name] = ver
-=======
-        eco, name, ver = epv.split('|')
->>>>>>> 9b28b07f
         query += batch_query.format(eco=eco, name=name, ver=ver)
         if i >= GREMLIN_QUERY_SIZE:
             i = 1
