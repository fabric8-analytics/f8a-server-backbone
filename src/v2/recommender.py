"""Gets Alternate and Companion Components recommendation from the recommendation engine.

It also gives a list of packages that are not known to the recommendation engine for further crowd
sourcing.
"""

import datetime
import logging
import time
from typing import List, Dict

from pydantic import BaseModel, AnyHttpUrl

from src.utils import get_session_retry, persist_data_in_db, post_gremlin
from src.v2.stack_aggregator import get_github_details, get_snyk_package_link
from src.v2.normalized_packages import NormalizedPackages
from src.settings import RECOMMENDER_SETTINGS

from src.v2.models import (
    RecommenderRequest,
    StackRecommendationResult,
    Ecosystem,
    RecommendedPackageData,
    RecommendationStatus,
)

logger = logging.getLogger(__name__)


class InsightsRequest(BaseModel):
    """InsightsRequest payload model."""

    ecosystem: Ecosystem
    transitive_stack: List[str] = []
    package_list: List[str]
    unknown_packages_ratio_threshold: float = (
        RECOMMENDER_SETTINGS.unknown_packages_threshold
    )
    comp_package_count_threshold: int = RECOMMENDER_SETTINGS.max_companion_packages


class InsightsCallException(Exception):
    """Exception related to insight service call failures."""


<<<<<<< HEAD
class InsightsWithEmptyPackageException(Exception):
    """Exception for empty request packages."""


class InsightsNotSupportedEcosystems(Exception):
    """Exception for empty request packages."""


=======
>>>>>>> 1ff474b5
def _prepare_insights_url(base_url: AnyHttpUrl) -> AnyHttpUrl:
    assert base_url
    return "{url}/api/v1/companion_recommendation".format(url=base_url)


ECOSYSTEM_TO_INSIGHTS_URL = {
    "pypi": _prepare_insights_url(RECOMMENDER_SETTINGS.pypi_insights_base_url),
    "npm": _prepare_insights_url(RECOMMENDER_SETTINGS.npm_insights_base_url),
    "maven": _prepare_insights_url(RECOMMENDER_SETTINGS.maven_insights_base_url),
}


class RecommendationTask:
    """Recommendation task."""

    @staticmethod
    def _call(insights_url: str, payload: InsightsRequest):
        """Call the PGM model.

        Calls the PGM model with the normalized manifest information to get
        the relevant packages.
        """
        assert insights_url
        try:
            started_at = time.time()
            response = get_session_retry().post(insights_url, json=[payload.dict()])
            response.raise_for_status()
        except Exception as e:
            raise InsightsCallException() from e
        else:
            json_response = response.json()
            logger.info(
                "Recommendation [%s] req.pkgs [%d] elapsed time [%0.2f] sec",
                payload.ecosystem.value,
                len(payload.package_list),
                time.time() - started_at,
            )
            return json_response

    def _get_insights_response(self, request: RecommenderRequest):
        try:
            insights_url = ECOSYSTEM_TO_INSIGHTS_URL[request.ecosystem]
        except KeyError as e:
            raise InsightsNotSupportedEcosystems from e

        normalized_packages = NormalizedPackages(request.packages, request.ecosystem)
        package_list = list(
            map(lambda epv: epv.name, normalized_packages.direct_dependencies)
        )
        insights_payload = InsightsRequest(
            ecosystem=normalized_packages.ecosystem,
            transitive_stack=list(
                map(lambda epv: epv.name, normalized_packages.transitive_dependencies)
            ),
            package_list=package_list,
        )
        # Call PGM and get the response
        return self._call(insights_url, insights_payload)

    def _get_recommended_package_details(
        self, insights_response
    ) -> List[RecommendedPackageData]:
        companion_packages = insights_response.get("companion_packages", [])
        package_to_stats_map = dict(
            map(
                lambda x: (x.get("package_name"), x),
                companion_packages,
            )
        )
        packages = list(package_to_stats_map.keys())
        ecosystem = insights_response["ecosystem"]
        query = (
            """g.V().has('ecosystem', ecosystem).has('name', within(name)).valueMap()"""
        )
        started_at = time.time()
        result = post_gremlin(
            query=query, bindings={"ecosystem": ecosystem, "name": packages}
        )
        logger.info(
            "graph req.pkgs [%d] elapsed time [%0.2f] sec",
            len(packages),
            time.time() - started_at,
        )

        def extract_version(data: Dict) -> str:
            # all versions are not vulnerable if latest_non_cve_version doesn't exist.
            # all versions are vulnerable if latest_non_cve_version is empty.
            recommended_version = data.get(
                "latest_non_cve_version", data.get("latest_version", [""])
            )
            version = recommended_version[0] if len(recommended_version) else ""
            return version

        INVALID_VERSIONS = ["", "-1"]

        def has_valid_version(data: Dict) -> bool:
            return str(extract_version(data)) not in INVALID_VERSIONS

        def get_recommendation_statistics(package_name: str) -> Dict[str, str]:
            # below dict has cooccurrence_probability, cooccurrence_count, topic_list
            return package_to_stats_map[package_name]

        def map_to_recommendation_package_data(data):
            name = data.get("name", [""])[0]
            version = extract_version(data)
            return RecommendedPackageData(
                name=name,
                version=version,
                github=get_github_details(data),
                licenses=data.get("declared_licenses", []),
                ecosystem=ecosystem,
                url=get_snyk_package_link(ecosystem, name),
                latest_version=data.get("latest_version", [""])[0],
                # join stats from insight
                **get_recommendation_statistics(name),
            )

        valid_packages = filter(has_valid_version, result["result"]["data"])
        return list(map(map_to_recommendation_package_data, valid_packages))

    def execute(self, arguments=None, persist=True, check_license=False):  # noqa: F841
        """Execute task."""
        started_at = datetime.datetime.utcnow().strftime("%Y-%m-%dT%H:%M:%S.%f")
        request = RecommenderRequest(**arguments)
<<<<<<< HEAD
        try:
            insights_response = self._get_insights_response(request)
        except InsightsWithEmptyPackageException:
            companion = []
            recommendation_status = RecommendationStatus.invalid_payload
            logging.exception("empty package")
        except InsightsCallException:
=======
        if request.ecosystem != "golang":
            normalized_packages = NormalizedPackages(
                request.packages, request.ecosystem
            )
            if normalized_packages.direct_dependencies:
                insights_response = self._get_insights_response(normalized_packages)
                companion = self._get_recommended_package_details(insights_response[0])
            else:
                companion = []
                logging.warning("empty direct_dependencies, skip recommendation")
        else:
>>>>>>> 1ff474b5
            companion = []
            recommendation_status = RecommendationStatus.insights_call_failure
            logging.exception("call failure")
        except InsightsNotSupportedEcosystems:
            companion = []
            recommendation_status = RecommendationStatus.invalid_ecosystem
            logging.exception("not supported")
        else:
            companion = self._get_recommended_package_details(insights_response[0])
            recommendation_status = RecommendationStatus.success

        result = StackRecommendationResult(
            **arguments,
            companion=companion,
            recommendation_status=recommendation_status,
        )

        recommendation = result.dict()
        ended_at = datetime.datetime.utcnow().strftime("%Y-%m-%dT%H:%M:%S.%f")
        recommendation["_audit"] = {
            "started_at": started_at,
            "ended_at": ended_at,
            "version": "v2",
        }

        external_request_id = result.external_request_id
        if persist:
            persist_data_in_db(
                external_request_id=external_request_id,
                task_result=recommendation,
                worker="recommendation_v2",
                started_at=started_at,
                ended_at=ended_at,
            )
            logger.info(
                "%s Recommendation process completed, result persisted into RDS.",
                external_request_id,
            )
        return {
            "external_request_id": external_request_id,
            "result": recommendation,
        }<|MERGE_RESOLUTION|>--- conflicted
+++ resolved
@@ -43,7 +43,6 @@
     """Exception related to insight service call failures."""
 
 
-<<<<<<< HEAD
 class InsightsWithEmptyPackageException(Exception):
     """Exception for empty request packages."""
 
@@ -52,8 +51,6 @@
     """Exception for empty request packages."""
 
 
-=======
->>>>>>> 1ff474b5
 def _prepare_insights_url(base_url: AnyHttpUrl) -> AnyHttpUrl:
     assert base_url
     return "{url}/api/v1/companion_recommendation".format(url=base_url)
@@ -178,7 +175,6 @@
         """Execute task."""
         started_at = datetime.datetime.utcnow().strftime("%Y-%m-%dT%H:%M:%S.%f")
         request = RecommenderRequest(**arguments)
-<<<<<<< HEAD
         try:
             insights_response = self._get_insights_response(request)
         except InsightsWithEmptyPackageException:
@@ -186,19 +182,6 @@
             recommendation_status = RecommendationStatus.invalid_payload
             logging.exception("empty package")
         except InsightsCallException:
-=======
-        if request.ecosystem != "golang":
-            normalized_packages = NormalizedPackages(
-                request.packages, request.ecosystem
-            )
-            if normalized_packages.direct_dependencies:
-                insights_response = self._get_insights_response(normalized_packages)
-                companion = self._get_recommended_package_details(insights_response[0])
-            else:
-                companion = []
-                logging.warning("empty direct_dependencies, skip recommendation")
-        else:
->>>>>>> 1ff474b5
             companion = []
             recommendation_status = RecommendationStatus.insights_call_failure
             logging.exception("call failure")
