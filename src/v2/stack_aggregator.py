--- conflicted
+++ resolved
@@ -313,26 +313,7 @@
         """Get list of direct unknowns from the normalized_package_details."""
         all_dependencies = set(self._normalized_packages.direct_dependencies)
         analyzed_dependencies = set(self._normalized_package_details.keys())
-<<<<<<< HEAD
         return all_dependencies.difference(analyzed_dependencies)
-=======
-        unknown_dependencies = list()
-        for pkg in all_dependencies.difference(analyzed_dependencies):
-            unknown_dependencies.append(pkg)
-        return unknown_dependencies
-
-    def initiate_unknown_package_ingestion(self):
-        """Ingestion of Unknown dependencies."""
-        ecosystem = self._normalized_packages.ecosystem
-        try:
-            for dep in self.get_unknown_packages(include_transitive=True):
-                server_create_analysis(ecosystem, dep.name, dep.version, api_flow=True,
-                                       force=False, force_graph_sync=True)
-        except Exception as e:  # pylint:disable=W0703,C0103
-            logger.error('Ingestion failed for {%s, %s, %s}',
-                         ecosystem, dep.name, dep.version)
-            logger.error(e)
->>>>>>> 74d2384d
 
     @abstractmethod
     def create_vulnerability(self,
@@ -364,13 +345,8 @@
         """Aggregate stack data."""
         # denormalize package details according to request.dependencies relations
         package_details = self._get_denormalized_package_details()
-<<<<<<< HEAD
         unknown_dependencies = self._get_direct_unknown_packages()
-        license_analysis = get_license_analysis_for_stack(self._normalized_package_details)
-=======
-        unknown_dependencies = self.get_unknown_packages(include_transitive=False)
         license_analysis = get_license_analysis_for_stack(package_details)
->>>>>>> 74d2384d
         return self.create_result(**self._request.dict(exclude={'packages'}),
                                   analyzed_dependencies=package_details,
                                   unknown_dependencies=unknown_dependencies,
