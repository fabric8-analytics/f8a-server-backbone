"""An implementation of stack aggregator.

Gathers component data from the graph database and aggregate the data to be presented
by stack-analyses endpoint
"""

import datetime
import inspect
import time
import logging
from collections import defaultdict
from urllib.parse import quote

from typing import Dict, List, Tuple, Set
from f8a_utils.gh_utils import GithubUtils
from f8a_utils.ingestion_utils import unknown_package_flow

<<<<<<< HEAD
from src.settings import AGGREGATOR_SETTINGS
from src.utils import (select_latest_version, server_create_analysis,
=======
from src.settings import AggregatorSettings
from src.utils import (select_latest_version,
>>>>>>> b66e25e1
                       persist_data_in_db, post_gremlin, GREMLIN_QUERY_SIZE,
                       format_date)
from src.v2.models import (StackAggregatorRequest, GitHubDetails, PackageDetails,
                           VulnerabilityFields,
                           PackageDataWithVulnerabilities,
                           Package, Audit, Ecosystem,
                           StackAggregatorResult)
from src.v2.normalized_packages import NormalizedPackages, GoNormalizedPackages
from src.v2.license_service import (get_license_analysis_for_stack,
                                    get_license_service_request_payload)
from f8a_utils import ingestion_utils

logger = logging.getLogger(__name__)
_TRUE = ['true', True, 1, '1']


def _is_private_vulnerability(vulnerability_node):
    """Check whether the given node contains private vulnerability."""
    return vulnerability_node.get('snyk_pvt_vulnerability', [False])[0]


def _get_vulnerability_fields(vuln_node: Dict[str, str]):
    """Get fields associated with vulnerability."""
    return {
        'id': vuln_node.get('snyk_vuln_id')[0],
        'cvss': vuln_node.get('cvss_scores', [''])[0],
        'cve_ids': vuln_node.get('snyk_cve_ids', []),
        'cvss_v3': vuln_node.get('snyk_cvss_v3')[0],
        'cwes': vuln_node.get('snyk_cwes'),
        'severity': vuln_node.get('severity')[0],
        'title': vuln_node.get('title')[0],
        'url': vuln_node.get('snyk_url')[0],
        'description': vuln_node.get('description')[0],
        'exploit': vuln_node.get('exploit')[0],
        'malicious': vuln_node.get('malicious', [''])[0] in _TRUE,
        'patch_exists': vuln_node.get('patch_exists', [''])[0] in _TRUE,
        'fixable': vuln_node.get('fixable', [''])[0] in _TRUE,
        'fixed_in': vuln_node.get('fixed_in', []),
    }


def get_github_details(package_node) -> GitHubDetails:
    """Get fields associated with Github statistics of a package node."""
    date = format_date(package_node.get("gh_refreshed_on", ["N/A"])[0])
    github_details = {
        "dependent_projects":
            package_node.get("libio_dependents_projects", [-1])[0],
        "dependent_repos": package_node.get("libio_dependents_repos", [-1])[0],
        "total_releases": package_node.get("libio_total_releases", [-1])[0],
        "latest_release_duration":
            str(datetime.datetime.utcfromtimestamp(package_node.get(
                "libio_latest_release", [1496302486.0])[0])),
        "watchers": package_node.get("gh_subscribers_count", [-1])[0],
        "issues": {
            "month": {
                "opened": package_node.get("gh_issues_last_month_opened", [-1])[0],
                "closed": package_node.get("gh_issues_last_month_closed", [-1])[0]
            }, "year": {
                "opened": package_node.get("gh_issues_last_year_opened", [-1])[0],
                "closed": package_node.get("gh_issues_last_year_closed", [-1])[0]
            }},
        "pull_requests": {
            "month": {
                "opened": package_node.get("gh_prs_last_month_opened", [-1])[0],
                "closed": package_node.get("gh_prs_last_month_closed", [-1])[0]
            }, "year": {
                "opened": package_node.get("gh_prs_last_year_opened", [-1])[0],
                "closed": package_node.get("gh_prs_last_year_closed", [-1])[0]
            }},
        "stargazers_count": package_node.get("gh_stargazers", [-1])[0],
        "forks_count": package_node.get("gh_forks", [-1])[0],
        "refreshed_on": date,
        "open_issues_count": package_node.get("gh_open_issues_count", [-1])[0],
        "contributors": package_node.get("gh_contributors_count", [-1])[0],
        "size": "N/A"
    }
    used_by = package_node.get("libio_usedby", [])
    used_by_list = []
    for epvs in used_by:
        slc = epvs.split(':')
        used_by_dict = {
            'name': slc[0],
            'stars': int(slc[1])
        }
        used_by_list.append(used_by_dict)
    github_details['used_by'] = used_by_list
    return GitHubDetails(**github_details)


def _get_pkg_from_graph_version_node(version_node) -> Tuple[Ecosystem, Package]:
    """Create Package instance from version_node."""
    name = version_node.get("pname", [""])[0]
    version = version_node.get("version", [""])[0]
    ecosystem = version_node.get("pecosystem", [""])[0]
    return ecosystem, Package(name=name, version=version)


# (fixme): This should be moved to v2/recommender
def extract_user_stack_package_licenses(packages: NormalizedPackages):
    """Extract user stack package licenses."""
    normalized_package_details = (Aggregator(normalized_packages=packages).
                                  get_package_details_from_graph(packages))
    return get_license_service_request_payload(normalized_package_details)


def _get_vulnerabilities(vulnerability_nodes):
    """Get list of vulnerabilities associated with a package."""
    public_vulns = []
    private_vulns = []
    for vuln in vulnerability_nodes:
        if _is_private_vulnerability(vuln):
            private_vulns.append(VulnerabilityFields(**_get_vulnerability_fields(vuln)))
        else:
            public_vulns.append(VulnerabilityFields(**_get_vulnerability_fields(vuln)))
    return public_vulns, private_vulns


def get_package_details(component: Dict) -> PackageDataWithVulnerabilities:
    """Extract package details from given graph response."""
    pkg_node = component.get("package", {})
    version_node = component.get("version", {})
    ecosystem, pkg = _get_pkg_from_graph_version_node(version_node)
    github_details = get_github_details(pkg_node)
    public_vulns, private_vulns = _get_vulnerabilities(component.get("vuln", {}))
    recommended_latest_version = pkg_node.get("latest_non_cve_version", [""])[0]
    licenses = version_node.get("declared_licenses", [])

    latest_version = select_latest_version(
        pkg.version,
        pkg_node.get("libio_latest_version", [""])[0],
        pkg_node.get("latest_version", [""])[0],
        pkg.name
    )
    return pkg, PackageDataWithVulnerabilities(**pkg.dict(), ecosystem=ecosystem,
                                               latest_version=latest_version,
                                               github=github_details, licenses=licenses,
                                               # (fixme) this is incorrect
                                               url=get_snyk_package_link(ecosystem, pkg.name),
                                               private_vulnerabilities=private_vulns,
                                               public_vulnerabilities=public_vulns,
                                               recommended_version=recommended_latest_version)


def _get_packages_in_batch(dependencies: Tuple[Package], size: int) -> Tuple[Package]:
    """Take Package Tuple and slices it according to size."""
    for i in range(0, len(dependencies), size):
        yield dependencies[i:i + size]


def _has_vulnerability(pkg: PackageDetails) -> bool:
    return pkg and (pkg.public_vulnerabilities or pkg.private_vulnerabilities)


# (fixme) link to snyk package should be identified during ingestion.
def get_snyk_package_link(ecosystem: str, package: str) -> str:
    """Prepare snyk package link based on ecosystem and package name."""
    ecosystem = AGGREGATOR_SETTINGS.snyk_ecosystem_map.get(ecosystem, ecosystem)
    return AGGREGATOR_SETTINGS.snyk_package_url_format.format(ecosystem=ecosystem,
                                                              package=quote(package, safe=''))


class Aggregator:
    """Base class which contains common functionality related to aggregation."""

    def __init__(self,
                 request: StackAggregatorRequest = None,
                 normalized_packages: NormalizedPackages = None):
        """Initialize common fields."""
        self._request = request
        self._normalized_packages = normalized_packages
        self._normalized_package_details = None
        self._result = None

    def get_package_details_from_graph(self) -> Dict[Package, PackageDetails]:
        """Get dependency data from graph."""
        graph_response = self._get_package_details_with_vulnerabilities()
        package_details: List[Tuple[Package, PackageDetails]] = []
        for pkg in graph_response:
            package_details.append(get_package_details(pkg))

        # covert list of (pkg, package_details) into map
        return dict(package_details)

    def _get_package_details_with_vulnerabilities(self) -> List[Dict[str, object]]:
        """Get package data from graph along with vulnerability."""
        time_start = time.time()
        pkgs_with_vuln = {
            "result": {
                "data": []
            }
        }
        query = """
                epv = [];
                packages.each {
                    g.V().has('pecosystem', ecosystem).
                    has('pname', it.name).
                    has('version', it.version).as('version', 'vuln').
                    select('version').in('has_version').dedup().as('package').
                    select('package', 'version', 'vuln').
                    by(valueMap()).
                    by(valueMap()).
                    by(out('has_snyk_cve').valueMap().fold()).
                    fill(epv);
                }
                epv;
                """
        # get rid of leading white spaces
        query = inspect.cleandoc(query)
        bindings = {
            'ecosystem': self._normalized_packages.ecosystem,
            'packages': []
        }
        # call gremlin in batches of GREMLIN_QUERY_SIZE
        for pkgs in _get_packages_in_batch(self._normalized_packages.all_dependencies,
                                           GREMLIN_QUERY_SIZE):
            # convert Tuple[Package] into List[{name:.., version:..}]
            bindings['packages'] = [pkg.dict(exclude={'dependencies'}) for pkg in pkgs]

            started_at = time.time()

            result = post_gremlin(query, bindings)

            logger.info(
                '%s took %0.2f secs for post_gremlin() batch request',
                self._request.external_request_id, time.time() - started_at)
            if result:
                pkgs_with_vuln['result']['data'] += result['result']['data']

        logger.info('%s took %0.2f secs for get_package_details_with_'
                    'vulnerabilities() for total_results %d', self._request.external_request_id,
                    time.time() - time_start, len(pkgs_with_vuln['result']['data']))
        return pkgs_with_vuln['result']['data']

    def _get_denormalized_package_details(self) -> List[PackageDetails]:
        """Pack PackageDetails according to it's dependency graph structure."""
        package_details = []
        for package, transitives in self._normalized_packages.dependency_graph.items():
            package_detail = self._normalized_package_details.get(package)
            if package_detail:
                package_detail = package_detail.copy()
            else:
                continue  # pragma: no cover
            transitive_details = []
            for transitive in transitives:
                transitive_detail = self._normalized_package_details.get(transitive)
                if _has_vulnerability(transitive_detail):
                    transitive_detail = transitive_detail.copy()
                else:
                    continue  # pragma: no cover
                transitive_details.append(transitive_detail)
            package_detail.dependencies = list(transitives)
            package_detail.vulnerable_dependencies = transitive_details
            package_details.append(package_detail)
        return package_details

    def get_all_unknown_packages(self) -> Set[Package]:
        """Get list of all unknowns from the normalized_package_details."""
        all_dependencies = set(self._normalized_packages.all_dependencies)
        analyzed_dependencies = set(self._normalized_package_details.keys())
        return all_dependencies.difference(analyzed_dependencies)

    def _get_direct_unknown_packages(self) -> Set[Package]:
        """Get list of direct unknowns from the normalized_package_details."""
        all_dependencies = set(self._normalized_packages.direct_dependencies)
        analyzed_dependencies = set(self._normalized_package_details.keys())
        return all_dependencies.difference(analyzed_dependencies)

    def fetch_details(self):
        """Fetch package & vulnerability info from graph."""
        self._normalized_package_details = self.get_package_details_from_graph()

    def get_result(self) -> StackAggregatorResult:
        """Aggregate stack data."""
        # denormalize package details according to request.dependencies relations
        package_details = self._get_denormalized_package_details()
        unknown_dependencies = self._get_direct_unknown_packages()
        started_at = time.time()

        license_analysis = get_license_analysis_for_stack(package_details)

        logger.info(
            '%s took %0.2f secs for get_license_analysis_for_stack()',
            self._request.external_request_id, time.time() - started_at)
        return StackAggregatorResult(**self._request.dict(exclude={'packages'}),
                                     analyzed_dependencies=package_details,
                                     unknown_dependencies=unknown_dependencies,
                                     license_analysis=license_analysis,
                                     registration_link=AGGREGATOR_SETTINGS.snyk_signin_url)

    def initiate_unknown_package_ingestion(self):
        """Ingestion of Unknown dependencies."""
        ecosystem = self._normalized_packages.ecosystem
        pkg_list = self.get_all_unknown_packages()
        unknown_pkgs = set(map(lambda pkg: ingestion_utils.Package(package=pkg.name,
                                                                   version=pkg.version), pkg_list))
        try:
            unknown_package_flow(ecosystem, unknown_pkgs)
        except Exception as e:
            logger.error('Unknown ingestion failed with %s', e)
        else:
            logger.debug('Unknown ingestion executed for %s packages in %s ecosystem',
                         len(pkg_list), ecosystem)


class StackAggregator:
    """Aggregate stack data from components."""

    @staticmethod
    def process_request(request: Dict) -> Aggregator:
        """Task code."""
        request = StackAggregatorRequest(**request)

        # Always generate registered user report for the given stack, API server
        # shall filter the report fields based on registration status.
        # This will avoid analysis of stack upon user registration.
        if request.ecosystem == 'golang':
            normalized_packages = GoNormalizedPackages(request.packages, request.ecosystem)
            aggregator = GoAggregator(request, normalized_packages)
        else:
            normalized_packages = NormalizedPackages(request.packages, request.ecosystem)
            aggregator = Aggregator(request, normalized_packages)
        aggregator.fetch_details()
        return aggregator

    @staticmethod
    def execute(request: Dict, persist=True,
                disable_ingestion=AGGREGATOR_SETTINGS.disable_unknown_package_flow):
        """Task code."""
        # (fixme): Use timestamp instead of str representation.
        started_at = datetime.datetime.utcnow().strftime("%Y-%m-%dT%H:%M:%S.%f")
        aggregator = StackAggregator.process_request(request)
        output = aggregator.get_result()
        output_dict = output.dict()
        ended_at = datetime.datetime.utcnow().strftime("%Y-%m-%dT%H:%M:%S.%f")
        # (fixme): Remove _ to make it as part of pydantic model.
        output_dict["_audit"] = Audit(started_at=started_at, ended_at=ended_at,
                                      version="v2").dict()
        if persist:
            persist_data_in_db(external_request_id=output.external_request_id,
                               task_result=output_dict, worker='stack_aggregator_v2',
                               started_at=started_at, ended_at=ended_at)
            logger.info(
                '%s Aggregation process completed, result persisted into RDS',
                output.external_request_id)

        if disable_ingestion:
            logger.warning('Skipping unknown flow %s', aggregator.get_all_unknown_packages())
        else:
            aggregator.initiate_unknown_package_ingestion()
        # result attribute is added to keep a compatibility with v1
        # otherwise metric accumulator related handling has to be
        # customized for v2.

        return {'aggregation': 'success',
                'external_request_id': output.external_request_id,
                'result': output_dict}


class GoAggregator(Aggregator):
    """GoAggregator is a Superset of Aggregator with Golang Added func."""

    def __init__(self, request: StackAggregatorRequest = None,
                 normalized_packages: GoNormalizedPackages = None):
        """Initialize common fields."""
        super().__init__(request, normalized_packages)
        self._normalized_packages = normalized_packages
        self.filtered_vul = {}

    def initiate_unknown_package_ingestion(self):
        """Ingestion of Unknown dependencies."""
<<<<<<< HEAD
        logger.error('Unknown ingestion is not implemented for golang')
=======
        ecosystem = self._normalized_packages.ecosystem
        pkg_list = self.get_all_unknown_packages()
        unknown_pkgs = set(map(lambda pkg: ingestion_utils.Package(package=pkg.name,
                                                                   version=pkg.version), pkg_list))
        try:
            unknown_package_flow(ecosystem, unknown_pkgs)
        except Exception as e:
            logger.error('Unknown ingestion failed with %s', e)
        else:
            logger.debug('Unknown ingestion executed for %s packages in %s ecosystem',
                         len(pkg_list), ecosystem)
>>>>>>> b66e25e1

    def _get_package_details_with_vulnerabilities(self) -> List[Dict[str, object]]:
        """Get package data from graph along with vulnerability."""
        get_package_details_with_vul_query = """
                epv = [];
                packages.each {
                    g.V().has('pecosystem', ecosystem).
                    has('pname', it.name).
                    has('version', it.version).as('version', 'vuln').
                    select('version').in('has_version').dedup().as('package').
                    select('package', 'version', 'vuln').
                    by(valueMap()).
                    by(valueMap()).
                    by(out('has_snyk_cve').valueMap().fold()).
                    fill(epv);
                }
                epv;
                """
        packages = self._normalized_packages.all_deps_without_pseudo
        packages = [pkg.dict(exclude={'dependencies'}) for pkg in packages]
        data = self._get_data_from_graph(
            packages, get_package_details_with_vul_query, '_get_pkg_details_with_vuls')
        return data['result']['data']

    def get_package_details_from_graph(self) -> Dict[Package, PackageDetails]:
        """Get dependency data from graph."""
        graph_response = self._get_package_details_with_vulnerabilities()
        package_details: List[Tuple[Package, PackageDetails]] = []
        for pkg in graph_response:
            package_details.append(get_package_details(pkg))

        psedo_pkgs_data = self._get_package_details_from_graph_for_pseudo_versions()
        for pseudo_pkg in psedo_pkgs_data:
            pseudo_pkg_details = self._get_golang_package_details(pseudo_pkg)
            package_details.append(pseudo_pkg_details)

        # covert list of (pkg, package_details) into map
        return dict(package_details)

    def _get_data_from_graph(self, packages, query, caller=None) -> Dict:
        """Get package data from graph along with vulnerability."""
        logger.info('Executing _get_data_from_db.')
        time_start = time.time()
        pkgs_with_vuln = {
            "result": {
                "data": []
            }
        }
        # get rid of leading white spaces
        query = inspect.cleandoc(query)
        bindings = {
            'ecosystem': self._normalized_packages.ecosystem,
            'packages': []
        }
        # call gremlin in batches of GREMLIN_QUERY_SIZE
        for packages in _get_packages_in_batch(packages, GREMLIN_QUERY_SIZE):
            bindings['packages'] = list(packages)
            started_at = time.time()
            result = post_gremlin(query, bindings)
            logger.info(
                '%s took %0.2f secs for post_gremlin() batch request',
                self._request.external_request_id, time.time() - started_at)
            if result:
                pkgs_with_vuln['result']['data'] += result['result']['data']

        logger.info('%s took %0.2f secs for %s'
                    'for total_results %d', self._request.external_request_id,
                    time.time() - time_start, caller, len(pkgs_with_vuln['result']['data']))
        return pkgs_with_vuln

    def _filter_vulnerable_packages(self, vulnerabilities: List) -> Dict:
        """Filter out vulnerabilities whose commit sha is out of vuln_commit_rules."""
        logger.info('Executing filter_vulnerable_packages')

        filter_vulnerabilities = defaultdict(list)
        gh = GithubUtils()
        for vuln in vulnerabilities:
            package_name = vuln.get('package_name', [None])[0]
            vuln_rules = vuln.get('vuln_commit_date_rules', [None])[0]
            pseudo_version = self._normalized_packages.version_map.get(package_name)
            if not pseudo_version:
                logger.debug("Not a Pseudo Version.")
                continue
            time_stamp = gh.extract_timestamp(pseudo_version)
            if all([vuln_rules, time_stamp,
                    gh._is_commit_date_in_vuln_range(time_stamp, vuln_rules)]):
                filter_vulnerabilities[package_name].append(vuln)
        return filter_vulnerabilities

    def _get_golang_package_details(self, pkg_node) -> Tuple[Package, PackageDetails]:
        """Get Pseudo Golang Package Details."""
        pkg_name = pkg_node.get('name', [None])[0]
        ecosystem = pkg_node.get('ecosystem', [''])[0]
        pkg = Package(name=pkg_name, version=self._normalized_packages.version_map[pkg_name])
        latest_version = pkg_node.get('latest_version', [''])[0]
        public_vulns, private_vulns = _get_vulnerabilities(
            self.filtered_vul.get(pkg_name, []))
        recommended_latest_version = pkg_node.get("latest_non_cve_version", [""])[0]
        pkg_details = PackageDataWithVulnerabilities(
            **pkg.dict(),
            ecosystem=ecosystem,
            latest_version=latest_version,
            github={},
            licenses=[],
            url=get_snyk_package_link(ecosystem, pkg_name),
            private_vulnerabilities=private_vulns,
            public_vulnerabilities=public_vulns,
            recommended_version=recommended_latest_version)

        return pkg, pkg_details

    def _get_package_details_from_graph_for_pseudo_versions(self) -> List:
        """Stack analyses call only for pseudo version applicable for golang."""
        logger.debug('Executing get_batch_sa_data_for_pseudo_version')
        get_modules_query = """
                        g.V().has('snyk_ecosystem', ecosystem)
                        .has('module_name', within(packages))
                        .valueMap()
                        """
        get_vulnerable_pkg_query = """
                        g.V().has('ecosystem', ecosystem)
                        .has('name', within(packages))
                        .valueMap()
                        """
        started_at = time.time()
        # 1. Get All Vulnerabilities attached to Module
        module_vulnerabilities = self._get_data_from_graph(
            self._normalized_packages.modules, get_modules_query, 'module_vulnerabilities')
        module_vulnerabilities = module_vulnerabilities['result']['data']

        # 2. Filter out all Vulnerabilities where commit sha is out of Vulnerability range.
        self.filtered_vul = self._filter_vulnerable_packages(module_vulnerabilities)

        # 3. ADD Package Meta Data sourced from DB
        pckg_response = self._get_data_from_graph(
            tuple(self.filtered_vul.keys()), get_vulnerable_pkg_query, 'pckg_response')
        elapsed_time = time.time() - started_at
        logger.info("It took %s to fetch pseudo version results.", elapsed_time)

        return pckg_response['result']['data']<|MERGE_RESOLUTION|>--- conflicted
+++ resolved
@@ -15,13 +15,8 @@
 from f8a_utils.gh_utils import GithubUtils
 from f8a_utils.ingestion_utils import unknown_package_flow
 
-<<<<<<< HEAD
 from src.settings import AGGREGATOR_SETTINGS
-from src.utils import (select_latest_version, server_create_analysis,
-=======
-from src.settings import AggregatorSettings
 from src.utils import (select_latest_version,
->>>>>>> b66e25e1
                        persist_data_in_db, post_gremlin, GREMLIN_QUERY_SIZE,
                        format_date)
 from src.v2.models import (StackAggregatorRequest, GitHubDetails, PackageDetails,
@@ -390,24 +385,6 @@
         self._normalized_packages = normalized_packages
         self.filtered_vul = {}
 
-    def initiate_unknown_package_ingestion(self):
-        """Ingestion of Unknown dependencies."""
-<<<<<<< HEAD
-        logger.error('Unknown ingestion is not implemented for golang')
-=======
-        ecosystem = self._normalized_packages.ecosystem
-        pkg_list = self.get_all_unknown_packages()
-        unknown_pkgs = set(map(lambda pkg: ingestion_utils.Package(package=pkg.name,
-                                                                   version=pkg.version), pkg_list))
-        try:
-            unknown_package_flow(ecosystem, unknown_pkgs)
-        except Exception as e:
-            logger.error('Unknown ingestion failed with %s', e)
-        else:
-            logger.debug('Unknown ingestion executed for %s packages in %s ecosystem',
-                         len(pkg_list), ecosystem)
->>>>>>> b66e25e1
-
     def _get_package_details_with_vulnerabilities(self) -> List[Dict[str, object]]:
         """Get package data from graph along with vulnerability."""
         get_package_details_with_vul_query = """
