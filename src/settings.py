--- conflicted
+++ resolved
@@ -34,16 +34,10 @@
     """Gunicorn settings."""
 
     workers: int = Field(default=2, env="WORKERS_COUNT")
-<<<<<<< HEAD
-    worker_class: str = Field(default="gevent", env="WORKER_CLASS")
+    worker_class: str = Field(default="sync", env="WORKER_CLASS")
     timeout: int = Field(default=120, env="WORKER_TIMEOUT")
     preload: bool = Field(default=True, env="WORKER_PRELOAD")
     worker_connections: int = Field(default=1024, env="WORKER_CONNECTIONS")
-=======
-    worker_class: str = Field(default="sync", env="WORKER_CLASS")
-    timeout: int = Field(default=120, env="WORKER_TIMEOUT")
-    preload: bool = Field(default=True, env="WORKER_PRELOAD")
->>>>>>> cb843381
 
 
 SETTINGS = Settings()
